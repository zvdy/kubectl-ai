--- conflicted
+++ resolved
@@ -207,8 +207,6 @@
 func (c *OpenAIClient) ListModels(ctx context.Context) ([]string, error) {
 	res, err := c.client.Models.List(ctx)
 	if err != nil {
-<<<<<<< HEAD
-
 		if endpoint != "" {
 			return nil, fmt.Errorf(`
 			There was an error in listing models from %s. 
@@ -216,9 +214,6 @@
 				endpoint)
 		}
 		return nil, fmt.Errorf("there was an error in listing models: %w", err)
-=======
-		return nil, fmt.Errorf("error listing models from OpenAI: %w", err)
->>>>>>> 3934e81c
 	}
 
 	modelsIDs := make([]string, 0, len(res.Data))
